module github.com/sthales/go-whatsapp-dpc/examples/sendTextMessages

require (
	github.com/Baozisoftware/qrcode-terminal-go v0.0.0-20170407111555-c0650d8dff0f
	github.com/mattn/go-colorable v0.1.2 // indirect
	github.com/skip2/go-qrcode v0.0.0-20190110000554-dc11ecdae0a9 // indirect
	github.com/sthales/go-whatsapp-dpc v0.0.0
)

<<<<<<< HEAD
replace github.com/sthales/go-whatsapp-dpc => ../../
=======
replace github.com/Rhymen/go-whatsapp => ../../

go 1.13
>>>>>>> 484cfe75
<|MERGE_RESOLUTION|>--- conflicted
+++ resolved
@@ -7,10 +7,6 @@
 	github.com/sthales/go-whatsapp-dpc v0.0.0
 )
 
-<<<<<<< HEAD
 replace github.com/sthales/go-whatsapp-dpc => ../../
-=======
-replace github.com/Rhymen/go-whatsapp => ../../
 
-go 1.13
->>>>>>> 484cfe75
+go 1.13