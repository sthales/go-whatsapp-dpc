--- conflicted
+++ resolved
@@ -673,13 +673,13 @@
 }
 
 /*
-<<<<<<< HEAD
 Download is the function to retrieve media data. The media gets downloaded, validated and returned.
 */
 func (m *StickerMessage) Download() ([]byte, error) {
 	return Download(m.url, m.mediaKey, MediaImage, int(m.fileLength))
 }
-=======
+
+/*
 ContactMessage represents a contact message.
 */
 type ContactMessage struct {
@@ -707,9 +707,6 @@
 }
 
 func ParseProtoMessage(msg *proto.WebMessageInfo) interface{} {
->>>>>>> ed6561d1
-
-func ParseProtoMessage(msg *proto.WebMessageInfo) interface{} {
 
 	switch {
 
